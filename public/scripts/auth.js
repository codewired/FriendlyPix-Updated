--- conflicted
+++ resolved
@@ -50,12 +50,9 @@
       this.deleteAccountButton = $('.fp-delete-account');
       this.usernameLink = $('.fp-usernamelink');
       this.updateAll = $('.fp-update-all');
-<<<<<<< HEAD
       this.uploadButton = $('button#add');
       this.mobileUploadButton = $('button#add-floating');
-=======
       this.preConsentCheckbox = $('#fp-pre-consent');
->>>>>>> 93c50658
 
       // Event bindings
       this.preConsentCheckbox.change(() => {
